--- conflicted
+++ resolved
@@ -1,6 +1,3 @@
 node_modules
-<<<<<<< HEAD
 dist
-=======
-ao-cache*
->>>>>>> 096c7a94
+ao-cache*