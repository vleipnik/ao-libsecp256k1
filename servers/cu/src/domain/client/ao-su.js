--- conflicted
+++ resolved
@@ -185,11 +185,7 @@
       .toPromise()
 }
 
-<<<<<<< HEAD
-export const loadProcessBlock = ({ fetch, SU_URL }) => {
-=======
 export const loadProcessBlockWith = ({ fetch, SU_URL }) => {
->>>>>>> c808e492
   return async (id) => {
     return fetch(`${SU_URL}/processes/${id}`, { method: 'GET' })
       .then(res => res.json())
