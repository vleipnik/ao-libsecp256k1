--- conflicted
+++ resolved
@@ -204,12 +204,8 @@
 })
 
 const processResults = processResultsWith({
-<<<<<<< HEAD
-  enqueue,
-  dequeue,
-=======
+  enqueue: broadcastEnqueue,
   dequeue: broadcastDequeue,
->>>>>>> 0ab75ed7
   processResult,
   logger,
   TASK_QUEUE_MAX_RETRIES: workerData.TASK_QUEUE_MAX_RETRIES,
